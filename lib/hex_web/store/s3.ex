--- conflicted
+++ resolved
@@ -7,15 +7,9 @@
   end
 
   def get_logs(key) do
-<<<<<<< HEAD
     Application.get_env(:hex_web, :logs_bucket)
     |> S3.get_object!(key)
     |> Map.get(:body)
-=======
-    bucket = Application.get_env(:hex_web, :logs_bucket)
-    {:ok, %{body: result}} = S3.get_object(bucket, key)
-    result
->>>>>>> f5cf908a
   end
 
   def put_logs(key, blob) do
@@ -24,11 +18,7 @@
   end
 
   def put_registry(data) do
-<<<<<<< HEAD
     upload(:s3_bucket, "registry.ets.gz", :zlib.gzip(data))
-=======
-    upload(:s3_bucket, "registry.ets.gz", [], :zlib.gzip(data))
->>>>>>> f5cf908a
   end
 
   def send_registry(conn) do
@@ -36,11 +26,7 @@
   end
 
   def put_release(name, data) do
-<<<<<<< HEAD
     upload(:s3_bucket, Path.join("tarballs", name), data)
-=======
-    upload(:s3_bucket, Path.join("tarballs", name), [], data)
->>>>>>> f5cf908a
   end
 
   def delete_release(name) do
@@ -55,11 +41,7 @@
 
   def put_docs(name, data) do
     path = Path.join("docs", name)
-<<<<<<< HEAD
     upload(:s3_bucket, path, data)
-=======
-    upload(:s3_bucket, path, [], data)
->>>>>>> f5cf908a
   end
 
   def delete_docs(name) do
@@ -74,26 +56,12 @@
 
   def put_docs_page(path, data) do
     opts = case Path.extname(path) do
-      "." <> ext ->
-<<<<<<< HEAD
-        [content_type: Plug.MIME.type(ext)]
-      "" -> []
-=======
-        mime = Plug.MIME.type(ext)
-        headers = ["content-type": mime]
-      "" ->
-        headers = []
->>>>>>> f5cf908a
+      "." <> ext -> [content_type: Plug.MIME.type(ext)]
+      ""         -> []
     end
     |> Keyword.put(:cache_control, "public, max-age=1800")
 
-<<<<<<< HEAD
     upload(:docs_bucket, path, data, opts)
-=======
-    headers = Keyword.put(headers, :"cache-control", "public, max-age=1800")
-
-    upload(:docs_bucket, path, headers, data)
->>>>>>> f5cf908a
   end
 
   def list_docs_pages(path) do
@@ -121,7 +89,6 @@
   def upload(bucket, path, data, opts \\ []) do
     opts = Keyword.put(opts, :acl, :public_read)
     # TODO: cache
-<<<<<<< HEAD
     Application.get_env(:hex_web, bucket)
     |> S3.put_object!(path, data, opts)
   end
@@ -130,32 +97,5 @@
     Application.get_env(:hex_web, bucket)
     |> S3.stream_objects!(prefix: prefix)
     |> Stream.map(&Map.get(&1, :key))
-=======
-    bucket  = Application.get_env(:hex_web, bucket)
-    S3.put_object(bucket, path, data, acl: "public-read")
-  end
-
-  defp list(bucket, prefix) do
-    bucket = Application.get_env(:hex_web, bucket)
-    list_all(bucket, prefix, nil, [])
-  end
-
-  defp list_all(bucket, prefix, marker, keys) do
-    opts = [prefix: prefix]
-    if marker do
-      opts = Keyword.put(opts, :marker, marker)
-    end
-
-    {:ok, %{body: result}} = S3.list_objects(bucket, opts)
-
-    new_keys = result.contents |> Enum.map(&Dict.get(&1, :key))
-    all_keys = new_keys ++ keys
-
-    if result.is_truncated == "true" do
-      list_all(bucket, prefix, List.last(new_keys), all_keys)
-    else
-      all_keys
-    end
->>>>>>> f5cf908a
   end
 end